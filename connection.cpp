--- conflicted
+++ resolved
@@ -164,10 +164,6 @@
             deviceId, initialDeviceName);
     connect(loginJob, &BaseJob::success, this,
         [=] {
-<<<<<<< HEAD
-            setHomeserver(loginJob->homeServer());
-=======
->>>>>>> a4a11293
             d->connectWithToken(loginJob->userId(), loginJob->accessToken(),
                                 loginJob->deviceId());
         });
